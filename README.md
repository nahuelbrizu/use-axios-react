<div align="center">
🚀 Axios in React in the hooks era
</div>
<p align="center">
<div align="center">
  <pre>npm i axios use-axios-react</pre>
</div>

## Features

- Hooks for ✅ data fetching ✅ CRUD ✅ Batch operations
- ✅ Request cancellation
- ✅ Retry/reload callbacks
- ✅ Zero-configuration, yet fully configurable when needed
- ✅ No app architecture commitments, drop in into your React and Axios project and start using hooks in your new components
- No extra-dependencies (React and Axios are peer dependencies), thus minimum overhead if your project already uses axios
- All axios features

## Installation

```
npm i use-axios-react
```

Make sure axios itself is installed

```
npm i axios
```

And make sure you use React v16.8.0 or newer.

## Examples 

<b>Basic data fetching (GET)</b>

[![Edit Fetch example](https://codesandbox.io/static/img/play-codesandbox.svg)](https://codesandbox.io/s/fetch-with-reload-retry-hlmb2?fontsize=14)

```js
import React from 'react';
import { useGetData } from 'use-axios-react';

const KanyeQuote = () => {
  const [data, loading] = useGetData("https://api.kanye.rest/");

  if (loading) return <div>Loading...</div>;

  return <blockquote>{data.quote}</blockquote>;
};
```

<b>Cancellable fetching (GET) with reload and retry</b>

[![Edit Cancelable fetch with reload & retry](https://codesandbox.io/static/img/play-codesandbox.svg)](https://codesandbox.io/s/fetch-with-reload-retry-ghrd8?fontsize=14)

```js
import React from "react";
import { useGetData } from "use-axios-react";

const KanyeQuote = () => {
  const [data, loading, error, { retry }] = useGetData("https://api.kanye.rest/", { cancelable: true });

  if (loading) return <Spinner />;
  if (error) return <Button onClick={retry} label="RETRY" />;

  return (
    <div>
      <Quote>{data.quote}</Quote>
      <Button onClick={retry} label="RELOAD" />
    </Fragment>
  );
};
```

<b>Basic POST example</b>

[![Edit POST example](https://codesandbox.io/static/img/play-codesandbox.svg)](https://codesandbox.io/s/post-example-8x59c?fontsize=14)

```js
import React from "react";
import { usePostCallback } from "use-axios-react";

function userToRequest({ name, job }) {
  return {
    url: "https://reqres.in/api/users",
    data: { name, job }
  };
}

const CreateUser = () => {
  const [create, sending, error, { data }] = usePostCallback(userToRequest);

  const neo = { name: "Neo", job: "The One" };
  const morpheus = { name: "Morpheus", job: "Leader" };

  return (
    <Layout>
      <Button onClick={() => create(neo)}>Neo</Button>
      <Button onClick={() => create(morpheus)}>Morpheus</Button>
      <StatusBar sending={sending} error={error} lastUser={data} />
    </Layout>
  );
};
```

<details>
<summary><b>Pagination</b></summary>

[![Edit Pagination](https://codesandbox.io/static/img/play-codesandbox.svg)](https://codesandbox.io/s/react-pagination-with-axios-hooks-9j5dr?fontsize=14)

```js
import React, { useState } from "react";
import ReactDOM from "react-dom";
import { useGetData } from "use-axios-react";

const PaginatedKanyeQuotes = () => {
  const [page, setPage] = useState(1);
  const [data, loading] = useGetData(
    { url: "https://api.kanye.rest/", params: { page } },
    { cancelable: true }
  );

  if (loading) return <Spinner />;

  const prev = () => setPage(page - 1);
  const next = () => setPage(page + 1);

  return (
    <div>
      <Quote>{data.quote}</Quote>
      <div>
        <Button onClick={prev} disabled={page <= 1} label="← Prev" />
        <span className="mx-5">Page {page}</span>
        <Button onClick={next} disabled={page >= 9} label="Next →" />
      </div>
    </div>
  );
};
```
</details>

<details>
<summary><b>Basic TodoMVC CRUD</b></summary>

[![Edit TodoMVC CRUD](https://codesandbox.io/static/img/play-codesandbox.svg)](https://codesandbox.io/s/todomvc-crud-y77vf?fontsize=14)

```js
import React from "react";
import axios from "axios";
import {
  provideAxiosInstance,
  useGetData,
  usePostCallback,
  useDeleteCallback,
  usePatchCallback
} from "use-axios-react";

provideAxiosInstance(
  axios.create({
    baseURL: "https://todo-backend-node-koa.herokuapp.com"
  })
);

/**
 * Map todos to axios request configs
 */
const todoObjectToAxiosRequest = ({ id, title, order, completed }) => ({
  url: id ? `/todos/${id}` : "/todos",
  data: { title, order, completed }
});

const TodoMvcApp = () => {
  const [create, creating, createError] = usePostCallback(todoObjectToAxiosRequest);
  const [remove, removing, removeError] = useDeleteCallback(todoObjectToAxiosRequest);
  const [update, updating, updateError] = usePatchCallback(todoObjectToAxiosRequest);

  const [todos = [], fetching, fetchError] = useGetData("/todos", {
    depends: [creating, removing, updating],
    willRun: !creating && !removing && !updating
  });

  if (createError || removeError || updateError || fetchError) {
    return <div>Error occurred, please reload</div>;
  }

  return (
    <Layout>
      <Header loading={creating || removing || updating || fetching}>
        <NewTodo create={create} />
      </Header>
      <TodoList todos={todos} remove={remove} update={update} loading={fetching} />
    </Layout>
  );
};
```
</details>

<details>
<summary><b>Common state GET & POST</b></summary>
  
[![Edit Common state GET & POST](https://codesandbox.io/static/img/play-codesandbox.svg)](https://codesandbox.io/s/common-state-get-post-z93n5?fontsize=14)

```js
import React, { useEffect } from "react";
import { useGetData, usePostCallback } from "use-axios-react";

const CreateUser = () => {
  
  // Do an initial load
  const [users = [], loading, loadError, { setData: setUsers }] = useGetData(
    "https://reqres.in/api/users"
  );

  // We're particularly interested in the create() callback and the response data (new user data)
  const [create, creating, createError, { data: newUser }] = usePostCallback(
    "https://reqres.in/api/users"
  );

  // Update users state evey time the newUser changes
  useEffect(
    () => {
      newUser && setUsers([...users, newUser]);
    },
    [newUser]
  );

  return (
    <Layout>
      <Button onClick={() => create({})}>Create dummy user</Button>

      <span>{(loading || creating) && "Loading..."}</span>
      <span>{(loadError || createError) && "Error occurred"}</span>

      <UserList users={users} />
    </Layout>
  );
};
```
</details>

### Example apps

<<<<<<< HEAD
- [Full featured TodoMVC app](https://github.com/sergey-s/todomvc-react-hooks-api-crud)
=======
- [Full featured TodoMVC app](https://github.com/sergey-s/todo-mvc-react-hooks-real-api)

* *Submit a PR with your example!*
>>>>>>> d7758499

### API Overview

#### Hooks

<table>
<tr>
    <td><code>useGetData()</code></td>
    <td>
        Use this one if you need to <b>fetch data</b> depending on some state 
        (e.g. to fetch search results depending on search term)
    </td>
</tr>
<tr>
    <td>
        <br/>
        <code>usePostCallback()</code><br/><br/>
        <code>usePutCallback()</code><br/><br/>
        <code>usePatchCallback()</code><br/><br/>
        <code>useDeleteCallback()</code><br/><br/>
        <code>useGetCallback()</code><br/><br/>
    </td>
    <td>
        Use this if you need to <b>create callbacks to trigger a request</b> programmatically
    </td>
</tr>
<tr>
    <td>
        <br/>
        <code>useParallelPostCallback()</code><br/><br/>
        <code>useParallelPutCallback()</code><br/><br/>
        <code>useParallelPatchCallback()</code><br/><br/>
        <code>useParallelDeleteCallback()</code><br/><br/>
        <code>useParallelGetCallback()</code><br/><br/>
    </td>
    <td>
        Use this if you need to <b>create callbacks to trigger batch requests</b>
    </td>
</tr>
</table>

#### Settings

<table>
<tr>
    <td><code>provideAxiosInstance()</code></td>
    <td>
        Provide a custom axios instance to use with the hooks
    </td>
</tr>
</table>

### API Reference

-------------------

#### `useGetData(url|axiosConfig, options): []`

- `url|axiosConfig` &mdash; Refer to [axios request config](https://github.com/axios/axios#request-config) documentation for details
- `options` &mdash; The `use{...}Data` hook options:

<table>
<tr>
    <td><code>cancelable:&nbsp;bool</code></td>
    <td>Whether the request should be canceled on component unmount</td>
</tr>
<tr>
    <td><code>depends:&nbsp;[]</code></td>
    <td>
        Hook's effect will be re-run only if one of the passed array values changes.
        Refer to the <a href="https://reactjs.org/docs/hooks-effect.html#tip-optimizing-performance-by-skipping-effects">React useEffect(effect, depends)</a>
        second argument docs to learn how it works.
    </td>
</tr>
<tr>
    <td><code>willRun:&nbsp;bool</code></td>
    <td>Request will be be executed only if this option is true. This is usually an expression such as <code>willRun: !loading</code></td>
</tr>
</table>

- result array structure is `[data, loading, { error, response, retry, retriesCount, setData }]`:

-------------------

#### `use{Method}Callback(url|axiosConfig|factory, options): []`

Where {Method} is one of the following: `Post, Put, Patch, Delete, Get` 

* `url|axiosConfig|factory` &mdash; Request URL, axios config object or factory, producing an axios config object from 
callback args

- result array structure is `[exec, loading, { error, retry, response, data, execCount, input }]`:

-------------------

#### `useParallel{Method}Callback(axiosConfigFactory): []`

Where {Method} is one of the following: `Post, Put, Patch, Delete, Get` 

* `axiosConfigFactory` &mdash; A function producing an axios config object from 
callback args

- result array structure is `[exec, loading, { retry, errors, responses, data, succeed, failed, execCount, input }]`

-------------------

## Support 👩‍

* Please feel free to create issues with questions
<|MERGE_RESOLUTION|>--- conflicted
+++ resolved
@@ -240,13 +240,7 @@
 
 ### Example apps
 
-<<<<<<< HEAD
 - [Full featured TodoMVC app](https://github.com/sergey-s/todomvc-react-hooks-api-crud)
-=======
-- [Full featured TodoMVC app](https://github.com/sergey-s/todo-mvc-react-hooks-real-api)
-
-* *Submit a PR with your example!*
->>>>>>> d7758499
 
 ### API Overview
 
